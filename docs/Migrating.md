--- conflicted
+++ resolved
@@ -7,8 +7,6 @@
 
 # Migrating
 
-<<<<<<< HEAD
-=======
 ## Migrating from 0.14 to latest
 
 ### Important changes
@@ -17,13 +15,10 @@
 * The `MLAgents.Sensor` namespace has been removed. All sensors now belong to the `MLAgents` namespace.
 * The `SetActionMask` method must now be called on the optional `ActionMasker` argument of the `CollectObservations` method. (We now consider an action mask as a type of observation)
 
-
 ### Steps to Migrate
 * Replace your Agent's implementation of `CollectObservations()` with `CollectObservations(VectorSensor sensor)`. In addition, replace all calls to `AddVectorObs()` with `sensor.AddObservation()` or `sensor.AddOneHotObservation()` on the `VectorSensor` passed as argument.
 * Replace your calls to `SetActionMask` on your Agent to `ActionMasker.SetActionMask` in `CollectObservations`
 
-
->>>>>>> 53c5fda1
 ## Migrating from 0.13 to 0.14
 
 ### Important changes
