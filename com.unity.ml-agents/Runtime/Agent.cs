using System;
using System.Collections.Generic;
using UnityEngine;
using Barracuda;

namespace MLAgents
{
    /// <summary>
    /// Struct that contains all the information for an Agent, including its
    /// observations, actions and current status.
    /// </summary>
    internal struct AgentInfo
    {
        /// <summary>
        /// Keeps track of the last vector action taken by the Brain.
        /// </summary>
        public float[] storedVectorActions;

        /// <summary>
        /// For discrete control, specifies the actions that the agent cannot take. Is true if
        /// the action is masked.
        /// </summary>
        public bool[] actionMasks;

        /// <summary>
        /// Current agent reward.
        /// </summary>
        public float reward;

        /// <summary>
        /// Whether the agent is done or not.
        /// </summary>
        public bool done;

        /// <summary>
        /// Whether the agent has reached its max step count for this episode.
        /// </summary>
        public bool maxStepReached;

        /// <summary>
        /// Episode identifier each agent receives at every reset. It is used
        /// to separate between different agents in the environment.
        /// </summary>
        public int episodeId;
    }

    /// <summary>
    /// Struct that contains the action information sent from the Brain to the
    /// Agent.
    /// </summary>
    internal struct AgentAction
    {
        public float[] vectorActions;
    }

    /// <summary>
    /// Agent MonoBehaviour class that is attached to a Unity GameObject, making it
    /// an Agent. An agent produces observations and takes actions in the
    /// environment. Observations are determined by the cameras attached
    /// to the agent in addition to the vector observations implemented by the
    /// user in <see cref="Agent.CollectObservations(VectorSensor)"/> or
    /// <see cref="Agent.CollectObservations(VectorSensor, ActionMasker)"/>.
    /// On the other hand, actions are determined by decisions produced by a Policy.
    /// Currently, this class is expected to be extended to implement the desired agent behavior.
    /// </summary>
    /// <remarks>
    /// Simply speaking, an agent roams through an environment and at each step
    /// of the environment extracts its current observation, sends them to its
    /// policy and in return receives an action. In practice,
    /// however, an agent need not send its observation at every step since very
    /// little may have changed between successive steps.
    ///
    /// At any step, an agent may be considered done due to a variety of reasons:
    ///     - The agent reached an end state within its environment.
    ///     - The agent reached the maximum # of steps (i.e. timed out).
    ///     - The academy reached the maximum # of steps (forced agent to be done).
    ///
    /// Here, an agent reaches an end state if it completes its task successfully
    /// or somehow fails along the way. In the case where an agent is done before
    /// the academy, it either resets and restarts, or just lingers until the
    /// academy is done.
    ///
    /// An important note regarding steps and episodes is due. Here, an agent step
    /// corresponds to an academy step, which also corresponds to Unity
    /// environment step (i.e. each FixedUpdate call). This is not the case for
    /// episodes. The academy controls the global episode count and each agent
    /// controls its own local episode count and can reset and start a new local
    /// episode independently (based on its own experience). Thus an academy
    /// (global) episode can be viewed as the upper-bound on an agents episode
    /// length and that within a single global episode, an agent may have completed
    /// multiple local episodes. Consequently, if an agent max step is
    /// set to a value larger than the academy max steps value, then the academy
    /// value takes precedence (since the agent max step will never be reached).
    ///
    /// Lastly, note that at any step the policy to the agent is allowed to
    /// change model with <see cref="GiveModel"/>.
    ///
    /// Implementation-wise, it is required that this class is extended and the
    /// virtual methods overridden. For sample implementations of agent behavior,
    /// see the Examples/ directory within this Unity project.
    /// </remarks>
    [HelpURL("https://github.com/Unity-Technologies/ml-agents/blob/master/" +
        "docs/Learning-Environment-Design-Agents.md")]
    [Serializable]
    [RequireComponent(typeof(BehaviorParameters))]
    public abstract class Agent : MonoBehaviour, ISerializationCallbackReceiver
    {
        IPolicy m_Brain;
        BehaviorParameters m_PolicyFactory;

        /// This code is here to make the upgrade path for users using maxStep
        /// easier. We will hook into the Serialization code and make sure that
        /// agentParameters.maxStep and this.maxStep are in sync.
        [Serializable]
        internal struct AgentParameters
        {
            public int maxStep;
        }

        [SerializeField][HideInInspector]
        internal AgentParameters agentParameters;
        [SerializeField][HideInInspector]
        internal bool hasUpgradedFromAgentParameters;

        /// <summary>
        /// The maximum number of steps the agent takes before being done.
        /// </summary>
        /// <remarks>
        /// If set to 0, the agent can only be set to done programmatically (or
        /// when the Academy is done).
        /// If set to any positive integer, the agent will be set to done after
        /// that many steps. Note that setting the max step to a value greater
        /// than the academy max step value renders it useless.
        /// </remarks>
        [HideInInspector] public int maxStep;

        /// Current Agent information (message sent to Brain).
        AgentInfo m_Info;

        /// Current Agent action (message sent from Brain).
        AgentAction m_Action;

        /// Represents the reward the agent accumulated during the current step.
        /// It is reset to 0 at the beginning of every step.
        /// Should be set to a positive value when the agent performs a "good"
        /// action that we wish to reinforce/reward, and set to a negative value
        /// when the agent performs a "bad" action that we wish to punish/deter.
        /// Additionally, the magnitude of the reward should not exceed 1.0
        float m_Reward;

        /// Keeps track of the cumulative reward in this episode.
        float m_CumulativeReward;

        /// Whether or not the agent requests an action.
        bool m_RequestAction;

        /// Whether or not the agent requests a decision.
        bool m_RequestDecision;

        /// Keeps track of the number of steps taken by the agent in this episode.
        /// Note that this value is different for each agent, and may not overlap
        /// with the step counter in the Academy, since agents reset based on
        /// their own experience.
        int m_StepCount;

        /// Episode identifier each agent receives. It is used
        /// to separate between different agents in the environment.
        /// This Id will be changed every time the Agent resets.
        int m_EpisodeId;

        /// Whether or not the Agent has been initialized already
        bool m_Initialized;

        /// Keeps track of the actions that are masked at each step.
        ActionMasker m_ActionMasker;

        /// <summary>
        /// Set of DemonstrationWriters that the Agent will write its step information to.
        /// If you use a DemonstrationRecorder component, this will automatically register its DemonstrationWriter.
        /// You can also add your own DemonstrationWriter by calling
        /// DemonstrationRecorder.AddDemonstrationWriterToAgent()
        /// </summary>
        internal ISet<DemonstrationWriter> DemonstrationWriters = new HashSet<DemonstrationWriter>();

        /// <summary>
        /// List of sensors used to generate observations.
        /// Currently generated from attached SensorComponents, and a legacy VectorSensor
        /// </summary>
        internal List<ISensor> sensors;

        /// <summary>
        /// VectorSensor which is written to by AddVectorObs
        /// </summary>
        internal VectorSensor collectObservationsSensor;

        void OnEnable()
        {
            LazyInitialize();
        }

        /// <summary>
        /// <inheritdoc cref="OnBeforeSerialize"/>
        /// </summary>
        public void OnBeforeSerialize()
        {
            // Manages a serialization upgrade issue from v0.13 to v0.14 where maxStep moved
            // from AgentParameters (since removed) to Agent
            if (maxStep == 0 && maxStep != agentParameters.maxStep && !hasUpgradedFromAgentParameters)
            {
                maxStep = agentParameters.maxStep;
            }
            hasUpgradedFromAgentParameters = true;
        }

        /// <summary>
        /// <inheritdoc cref="OnAfterDeserialize"/>
        /// </summary>
        public void OnAfterDeserialize()
        {
            // Manages a serialization upgrade issue from v0.13 to v0.14 where maxStep moved
            // from AgentParameters (since removed) to Agent
            if (maxStep == 0 && maxStep != agentParameters.maxStep && !hasUpgradedFromAgentParameters)
            {
                maxStep = agentParameters.maxStep;
            }
            hasUpgradedFromAgentParameters = true;
        }

        /// <summary>
        /// Initializes the agent. Can be safely called multiple times.
        /// </summary>
        public void LazyInitialize()
        {
            if (m_Initialized)
            {
                return;
            }
            m_Initialized = true;

            // Grab the "static" properties for the Agent.
            m_EpisodeId = EpisodeIdCounter.GetEpisodeId();
            m_PolicyFactory = GetComponent<BehaviorParameters>();

            m_Info = new AgentInfo();
            m_Action = new AgentAction();
            sensors = new List<ISensor>();

            Academy.Instance.AgentIncrementStep += AgentIncrementStep;
            Academy.Instance.AgentSendState += SendInfo;
            Academy.Instance.DecideAction += DecideAction;
            Academy.Instance.AgentAct += AgentStep;
            Academy.Instance.AgentForceReset += _AgentReset;
            m_Brain = m_PolicyFactory.GeneratePolicy(Heuristic);
            ResetData();
            InitializeAgent();
            InitializeSensors();
        }

        void OnDisable()
        {
            DemonstrationWriters.Clear();

            // If Academy.Dispose has already been called, we don't need to unregister with it.
            // We don't want to even try, because this will lazily create a new Academy!
            if (Academy.IsInitialized)
            {
                Academy.Instance.AgentIncrementStep -= AgentIncrementStep;
                Academy.Instance.AgentSendState -= SendInfo;
                Academy.Instance.DecideAction -= DecideAction;
                Academy.Instance.AgentAct -= AgentStep;
                Academy.Instance.AgentForceReset -= _AgentReset;
            }
            NotifyAgentDone();
            m_Brain?.Dispose();
            m_Initialized = false;
        }

        void NotifyAgentDone(bool maxStepReached = false)
        {
            m_Info.reward = m_Reward;
            m_Info.done = true;
            m_Info.maxStepReached = maxStepReached;
            // Request the last decision with no callbacks
            // We request a decision so Python knows the Agent is done immediately
            m_Brain?.RequestDecision(m_Info, sensors);

<<<<<<< HEAD
            if (m_Recorder != null && m_Recorder.record && Application.isEditor)
            {
                m_Recorder.WriteExperience(m_Info, sensors);
=======
            // We also have to write any to any DemonstationStores so that they get the "done" flag.
            foreach(var demoWriter in DemonstrationWriters)
            {
                demoWriter.Record(m_Info, sensors);
>>>>>>> a7df6041
            }

            UpdateRewardStats();

            // The Agent is done, so we give it a new episode Id
            m_EpisodeId = EpisodeIdCounter.GetEpisodeId();
            m_Reward = 0f;
            m_CumulativeReward = 0f;
            m_RequestAction = false;
            m_RequestDecision = false;
        }

        /// <summary>
        /// Updates the Model for the agent. Any model currently assigned to the
        /// agent will be replaced with the provided one. If the arguments are
        /// identical to the current parameters of the agent, the model will
        /// remain unchanged.
        /// </summary>
        /// <param name="behaviorName"> The identifier of the behavior. This
        /// will categorize the agent when training.
        /// </param>
        /// <param name="model"> The model to use for inference.</param>
        /// <param name = "inferenceDevice"> Define on what device the model
        /// will be run.</param>
        public void GiveModel(
            string behaviorName,
            NNModel model,
            InferenceDevice inferenceDevice = InferenceDevice.CPU)
        {
            m_PolicyFactory.GiveModel(behaviorName, model, inferenceDevice);
            m_Brain?.Dispose();
            m_Brain = m_PolicyFactory.GeneratePolicy(Heuristic);
        }

        /// <summary>
        /// Returns the current step counter (within the current episode).
        /// </summary>
        /// <returns>
        /// Current step count.
        /// </returns>
        public int StepCount
        {
            get { return m_StepCount; }
        }

        /// <summary>
        /// Overrides the current step reward of the agent and updates the episode
        /// reward accordingly.
        /// </summary>
        /// <param name="reward">The new value of the reward.</param>
        public void SetReward(float reward)
        {
#if DEBUG
            Utilities.DebugCheckNanAndInfinity(reward, nameof(reward), nameof(SetReward));
#endif
            m_CumulativeReward += (reward - m_Reward);
            m_Reward = reward;
        }

        /// <summary>
        /// Increments the step and episode rewards by the provided value.
        /// </summary>
        /// <param name="increment">Incremental reward value.</param>
        public void AddReward(float increment)
        {
#if DEBUG
            Utilities.DebugCheckNanAndInfinity(increment, nameof(increment), nameof(AddReward));
#endif
            m_Reward += increment;
            m_CumulativeReward += increment;
        }

        /// <summary>
        /// Retrieves the episode reward for the Agent.
        /// </summary>
        /// <returns>The episode reward.</returns>
        public float GetCumulativeReward()
        {
            return m_CumulativeReward;
        }

        void UpdateRewardStats()
        {
            var gaugeName = $"{m_PolicyFactory.behaviorName}.CumulativeReward";
            TimerStack.Instance.SetGauge(gaugeName, GetCumulativeReward());
        }

        /// <summary>
        /// Sets the done flag to true.
        /// </summary>
        public void Done()
        {
            NotifyAgentDone();
            _AgentReset();
        }

        /// <summary>
        /// Is called when the agent must request the brain for a new decision.
        /// </summary>
        public void RequestDecision()
        {
            m_RequestDecision = true;
            RequestAction();
        }

        /// <summary>
        /// Is called then the agent must perform a new action.
        /// </summary>
        public void RequestAction()
        {
            m_RequestAction = true;
        }

        /// Helper function that resets all the data structures associated with
        /// the agent. Typically used when the agent is being initialized or reset
        /// at the end of an episode.
        void ResetData()
        {
            var param = m_PolicyFactory.brainParameters;
            m_ActionMasker = new ActionMasker(param);
            // If we haven't initialized vectorActions, initialize to 0. This should only
            // happen during the creation of the Agent. In subsequent episodes, vectorAction
            // should stay the previous action before the Done(), so that it is properly recorded.
            if (m_Action.vectorActions == null)
            {
                if (param.vectorActionSpaceType == SpaceType.Continuous)
                {
                    m_Action.vectorActions = new float[param.vectorActionSize[0]];
                    m_Info.storedVectorActions = new float[param.vectorActionSize[0]];
                }
                else
                {
                    m_Action.vectorActions = new float[param.vectorActionSize.Length];
                    m_Info.storedVectorActions = new float[param.vectorActionSize.Length];
                }
            }
        }

        /// <summary>
        /// Initializes the agent, called once when the agent is enabled. Can be
        /// left empty if there is no special, unique set-up behavior for the
        /// agent.
        /// </summary>
        /// <remarks>
        /// One sample use is to store local references to other objects in the
        /// scene which would facilitate computing this agents observation.
        /// </remarks>
        public virtual void InitializeAgent()
        {
        }

        /// <summary>
        /// When the Agent uses Heuristics, it will call this method every time it
        /// needs an action. This can be used for debugging or controlling the agent
        /// with keyboard.
        /// </summary>
        /// <returns> A float array corresponding to the next action of the Agent
        /// </returns>
        public virtual float[] Heuristic()
        {
            throw new UnityAgentsException(
                "The Heuristic method was not implemented for the Agent on the " +
                $"{gameObject.name} GameObject.");
        }

        /// <summary>
        /// Set up the list of ISensors on the Agent. By default, this will select any
        /// SensorBase's attached to the Agent.
        /// </summary>
        internal void InitializeSensors()
        {
            // Get all attached sensor components
            SensorComponent[] attachedSensorComponents;
            if (m_PolicyFactory.useChildSensors)
            {
                attachedSensorComponents = GetComponentsInChildren<SensorComponent>();
            }
            else
            {
                attachedSensorComponents = GetComponents<SensorComponent>();
            }

            sensors.Capacity += attachedSensorComponents.Length;
            foreach (var component in attachedSensorComponents)
            {
                sensors.Add(component.CreateSensor());
            }

            // Support legacy CollectObservations
            var param = m_PolicyFactory.brainParameters;
            if (param.vectorObservationSize > 0)
            {
                collectObservationsSensor = new VectorSensor(param.vectorObservationSize);
                if (param.numStackedVectorObservations > 1)
                {
                    var stackingSensor = new StackingSensor(
                        collectObservationsSensor, param.numStackedVectorObservations);
                    sensors.Add(stackingSensor);
                }
                else
                {
                    sensors.Add(collectObservationsSensor);
                }
            }

            // Sort the Sensors by name to ensure determinism
            sensors.Sort((x, y) => x.GetName().CompareTo(y.GetName()));

#if DEBUG
            // Make sure the names are actually unique
            for (var i = 0; i < sensors.Count - 1; i++)
            {
                Debug.Assert(
                    !sensors[i].GetName().Equals(sensors[i + 1].GetName()),
                    "Sensor names must be unique.");
            }
#endif
        }

        /// <summary>
        /// Sends the Agent info to the linked Brain.
        /// </summary>
        void SendInfoToBrain()
        {
            if (m_Brain == null)
            {
                return;
            }

            m_Info.storedVectorActions = m_Action.vectorActions;
            m_ActionMasker.ResetMask();
            UpdateSensors();
            using (TimerStack.Instance.Scoped("CollectObservations"))
            {
                CollectObservations(collectObservationsSensor, m_ActionMasker);
            }
            m_Info.actionMasks = m_ActionMasker.GetMask();

            m_Info.reward = m_Reward;
            m_Info.done = false;
            m_Info.maxStepReached = false;
            m_Info.episodeId = m_EpisodeId;

            m_Brain.RequestDecision(m_Info, sensors);

            // If we have any DemonstrationWriters, write the AgentInfo and sensors to them.
            foreach(var demoWriter in DemonstrationWriters)
            {
                demoWriter.Record(m_Info, sensors);
            }
        }

        void UpdateSensors()
        {
            foreach (var sensor in sensors)
            {
                sensor.Update();
            }
        }


        /// <summary>
        /// Collects the vector observations of the agent.
        /// The agent observation describes the current environment from the
        /// perspective of the agent.
        /// </summary>
        /// <param name="sensor">
        /// The vector observations for the agent.
        /// </param>
        /// <remarks>
        /// An agents observation is any environment information that helps
        /// the Agent achieve its goal. For example, for a fighting Agent, its
        /// observation could include distances to friends or enemies, or the
        /// current level of ammunition at its disposal.
        /// Recall that an Agent may attach vector or visual observations.
        /// Vector observations are added by calling the provided helper methods
        /// on the VectorSensor input:
        ///     - <see cref="VectorSensor.AddObservation(int)"/>
        ///     - <see cref="VectorSensor.AddObservation(float)"/>
        ///     - <see cref="VectorSensor.AddObservation(Vector3)"/>
        ///     - <see cref="VectorSensor.AddObservation(Vector2)"/>
        ///     - <see cref="VectorSensor.AddObservation(Quaternion)"/>
        ///     - <see cref="VectorSensor.AddObservation(bool)"/>
        ///     - <see cref="VectorSensor.AddObservation(IEnumerable{float})"/>
        ///     - <see cref="VectorSensor.AddOneHotObservation(int, int)"/>
        /// Depending on your environment, any combination of these helpers can
        /// be used. They just need to be used in the exact same order each time
        /// this method is called and the resulting size of the vector observation
        /// needs to match the vectorObservationSize attribute of the linked Brain.
        /// Visual observations are implicitly added from the cameras attached to
        /// the Agent.
        /// </remarks>
        public virtual void CollectObservations(VectorSensor sensor)
        {
        }

        /// <summary>
        /// Collects the vector observations of the agent alongside the masked actions.
        /// The agent observation describes the current environment from the
        /// perspective of the agent.
        /// </summary>
        /// <param name="sensor">
        /// The vector observations for the agent.
        /// </param>
        /// <param name="actionMasker">
        /// The masked actions for the agent.
        /// </param>
        /// <remarks>
        /// An agents observation is any environment information that helps
        /// the Agent achieve its goal. For example, for a fighting Agent, its
        /// observation could include distances to friends or enemies, or the
        /// current level of ammunition at its disposal.
        /// Recall that an Agent may attach vector or visual observations.
        /// Vector observations are added by calling the provided helper methods
        /// on the VectorSensor input:
        ///     - <see cref="VectorSensor.AddObservation(int)"/>
        ///     - <see cref="VectorSensor.AddObservation(float)"/>
        ///     - <see cref="VectorSensor.AddObservation(Vector3)"/>
        ///     - <see cref="VectorSensor.AddObservation(Vector2)"/>
        ///     - <see cref="VectorSensor.AddObservation(Quaternion)"/>
        ///     - <see cref="VectorSensor.AddObservation(bool)"/>
        ///     - <see cref="VectorSensor.AddObservation(IEnumerable{float})"/>
        ///     - <see cref="VectorSensor.AddOneHotObservation(int, int)"/>
        /// Depending on your environment, any combination of these helpers can
        /// be used. They just need to be used in the exact same order each time
        /// this method is called and the resulting size of the vector observation
        /// needs to match the vectorObservationSize attribute of the linked Brain.
        /// Visual observations are implicitly added from the cameras attached to
        /// the Agent.
        /// When using Discrete Control, you can prevent the Agent from using a certain
        /// action by masking it. You can call the following method on the ActionMasker
        /// input :
        ///     - <see cref="ActionMasker.SetActionMask(int)"/>
        ///     - <see cref="ActionMasker.SetActionMask(int, int)"/>
        ///     - <see cref="ActionMasker.SetActionMask(int, IEnumerable{int})"/>
        ///     - <see cref="ActionMasker.SetActionMask(IEnumerable{int})"/>
        /// The branch input is the index of the action, actionIndices are the indices of the
        /// invalid options for that action.
        /// </remarks>
        public virtual void CollectObservations(VectorSensor sensor, ActionMasker actionMasker)
        {
            CollectObservations(sensor);
        }

        /// <summary>
        /// Specifies the agent behavior at every step based on the provided
        /// action.
        /// </summary>
        /// <param name="vectorAction">
        /// Vector action. Note that for discrete actions, the provided array
        /// will be of length 1.
        /// </param>
        public virtual void AgentAction(float[] vectorAction)
        {
        }

        /// <summary>
        /// Specifies the agent behavior when being reset, which can be due to
        /// the agent or Academy being done (i.e. completion of local or global
        /// episode).
        /// </summary>
        public virtual void AgentReset()
        {
        }

        /// <summary>
        /// Returns the last action that was decided on by the Agent
        /// </summary>
        /// <returns>
        /// The last action that was decided by the Agent (or null if no decision has been made)
        /// </returns>
        public float[] GetAction()
        {
            return m_Action.vectorActions;
        }

        /// <summary>
        /// This method will forcefully reset the agent and will also reset the hasAlreadyReset flag.
        /// This way, even if the agent was already in the process of reseting, it will be reset again
        /// and will not send a Done flag at the next step.
        /// </summary>
        void ForceReset()
        {
            _AgentReset();
        }

        /// <summary>
        /// An internal reset method that updates internal data structures in
        /// addition to calling <see cref="AgentReset"/>.
        /// </summary>
        void _AgentReset()
        {
            ResetData();
            m_StepCount = 0;
            AgentReset();
        }

        /// <summary>
        /// Scales continuous action from [-1, 1] to arbitrary range.
        /// </summary>
        /// <param name="rawAction"></param>
        /// <param name="min"></param>
        /// <param name="max"></param>
        /// <returns></returns>
        protected static float ScaleAction(float rawAction, float min, float max)
        {
            var middle = (min + max) / 2;
            var range = (max - min) / 2;
            return rawAction * range + middle;
        }

        /// <summary>
        /// Signals the agent that it must sent its decision to the brain.
        /// </summary>
        void SendInfo()
        {
            // If the Agent is done, it has just reset and thus requires a new decision
            if (m_RequestDecision)
            {
                SendInfoToBrain();
                m_Reward = 0f;
                m_RequestDecision = false;
            }
        }

        void AgentIncrementStep()
        {
            m_StepCount += 1;
        }

        /// Used by the brain to make the agent perform a step.
        void AgentStep()
        {
            if ((m_RequestAction) && (m_Brain != null))
            {
                m_RequestAction = false;
                AgentAction(m_Action.vectorActions);
            }

            if ((m_StepCount >= maxStep) && (maxStep > 0))
            {
<<<<<<< HEAD
                m_RequestAction = false;
                AgentAction(m_Action.vectorActions);
=======
                NotifyAgentDone(true);
                _AgentReset();
>>>>>>> a7df6041
            }
        }

        void DecideAction()
        {
            m_Action.vectorActions = m_Brain?.DecideAction();
            if (m_Action.vectorActions == null){
                ResetData();
            }
        }
    }
}<|MERGE_RESOLUTION|>--- conflicted
+++ resolved
@@ -284,16 +284,10 @@
             // We request a decision so Python knows the Agent is done immediately
             m_Brain?.RequestDecision(m_Info, sensors);
 
-<<<<<<< HEAD
-            if (m_Recorder != null && m_Recorder.record && Application.isEditor)
-            {
-                m_Recorder.WriteExperience(m_Info, sensors);
-=======
             // We also have to write any to any DemonstationStores so that they get the "done" flag.
             foreach(var demoWriter in DemonstrationWriters)
             {
                 demoWriter.Record(m_Info, sensors);
->>>>>>> a7df6041
             }
 
             UpdateRewardStats();
@@ -735,13 +729,8 @@
 
             if ((m_StepCount >= maxStep) && (maxStep > 0))
             {
-<<<<<<< HEAD
-                m_RequestAction = false;
-                AgentAction(m_Action.vectorActions);
-=======
                 NotifyAgentDone(true);
                 _AgentReset();
->>>>>>> a7df6041
             }
         }
 
