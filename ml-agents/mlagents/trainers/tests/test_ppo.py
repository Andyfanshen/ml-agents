from unittest import mock
import pytest

import numpy as np
from mlagents.tf_utils import tf

import yaml

from mlagents.trainers.ppo.trainer import PPOTrainer, discount_rewards
from mlagents.trainers.ppo.optimizer import PPOOptimizer
from mlagents.trainers.policy.nn_policy import NNPolicy
from mlagents.trainers.brain import BrainParameters
from mlagents.trainers.agent_processor import AgentManagerQueue
from mlagents.trainers.tests import mock_brain as mb
from mlagents.trainers.tests.mock_brain import make_brain_parameters
from mlagents.trainers.tests.test_trajectory import make_fake_trajectory
from mlagents.trainers.exception import UnityTrainerException
from mlagents.trainers.tests.test_reward_signals import (  # noqa: F401; pylint: disable=unused-variable
    curiosity_dummy_config,
    gail_dummy_config,
)


@pytest.fixture
def dummy_config():
    return yaml.safe_load(
        """
        trainer: ppo
        batch_size: 32
        beta: 5.0e-3
        buffer_size: 512
        epsilon: 0.2
        hidden_units: 128
        lambd: 0.95
        learning_rate: 3.0e-4
        max_steps: 5.0e4
        normalize: true
        num_epoch: 5
        num_layers: 2
        time_horizon: 64
        sequence_length: 16
        summary_freq: 1000
        use_recurrent: false
        normalize: true
        memory_size: 10
        curiosity_strength: 0.0
        curiosity_enc_size: 1
        summary_path: test
        model_path: test
        reward_signals:
          extrinsic:
            strength: 1.0
            gamma: 0.99
        """
    )


VECTOR_ACTION_SPACE = [2]
VECTOR_OBS_SPACE = 8
DISCRETE_ACTION_SPACE = [3, 3, 3, 2]
BUFFER_INIT_SAMPLES = 64
NUM_AGENTS = 12


def _create_ppo_optimizer_ops_mock(dummy_config, use_rnn, use_discrete, use_visual):
    mock_brain = mb.setup_mock_brain(
        use_discrete,
        use_visual,
        vector_action_space=VECTOR_ACTION_SPACE,
        vector_obs_space=VECTOR_OBS_SPACE,
        discrete_action_space=DISCRETE_ACTION_SPACE,
    )

    trainer_parameters = dummy_config
    model_path = "testmodel"
    trainer_parameters["model_path"] = model_path
    trainer_parameters["keep_checkpoints"] = 3
    trainer_parameters["use_recurrent"] = use_rnn
    policy = NNPolicy(
        0, mock_brain, trainer_parameters, False, False, create_tf_graph=False
    )
    optimizer = PPOOptimizer(policy, trainer_parameters)
    return optimizer


def _create_fake_trajectory(use_discrete, use_visual, time_horizon):
    if use_discrete:
        act_space = DISCRETE_ACTION_SPACE
    else:
        act_space = VECTOR_ACTION_SPACE

    if use_visual:
        num_vis_obs = 1
        vec_obs_size = 0
    else:
        num_vis_obs = 0
        vec_obs_size = VECTOR_OBS_SPACE

    trajectory = make_fake_trajectory(
        length=time_horizon,
        max_step_complete=True,
        vec_obs_size=vec_obs_size,
        num_vis_obs=num_vis_obs,
        action_space=act_space,
    )
    return trajectory


@pytest.mark.parametrize("discrete", [True, False], ids=["discrete", "continuous"])
@pytest.mark.parametrize("visual", [True, False], ids=["visual", "vector"])
@pytest.mark.parametrize("rnn", [True, False], ids=["rnn", "no_rnn"])
def test_ppo_optimizer_update(dummy_config, rnn, visual, discrete):
    # Test evaluate
    tf.reset_default_graph()
    optimizer = _create_ppo_optimizer_ops_mock(
        dummy_config, use_rnn=rnn, use_discrete=discrete, use_visual=visual
    )
    # Test update
    update_buffer = mb.simulate_rollout(BUFFER_INIT_SAMPLES, optimizer.policy.brain)
    # Mock out reward signal eval
    update_buffer["advantages"] = update_buffer["environment_rewards"]
    update_buffer["extrinsic_returns"] = update_buffer["environment_rewards"]
    update_buffer["extrinsic_value_estimates"] = update_buffer["environment_rewards"]
    optimizer.update(
        update_buffer,
        num_sequences=update_buffer.num_experiences // optimizer.policy.sequence_length,
    )


@pytest.mark.parametrize("discrete", [True, False], ids=["discrete", "continuous"])
@pytest.mark.parametrize("visual", [True, False], ids=["visual", "vector"])
@pytest.mark.parametrize("rnn", [True, False], ids=["rnn", "no_rnn"])
# We need to test this separately from test_reward_signals.py to ensure no interactions
def test_ppo_optimizer_update_curiosity(
    curiosity_dummy_config, dummy_config, rnn, visual, discrete  # noqa: F811
):
    # Test evaluate
    tf.reset_default_graph()
    dummy_config["reward_signals"].update(curiosity_dummy_config)
    optimizer = _create_ppo_optimizer_ops_mock(
        dummy_config, use_rnn=rnn, use_discrete=discrete, use_visual=visual
    )
    # Test update
    update_buffer = mb.simulate_rollout(BUFFER_INIT_SAMPLES, optimizer.policy.brain)
    # Mock out reward signal eval
    update_buffer["advantages"] = update_buffer["environment_rewards"]
    update_buffer["extrinsic_returns"] = update_buffer["environment_rewards"]
    update_buffer["extrinsic_value_estimates"] = update_buffer["environment_rewards"]
    update_buffer["curiosity_returns"] = update_buffer["environment_rewards"]
    update_buffer["curiosity_value_estimates"] = update_buffer["environment_rewards"]
    optimizer.update(
        update_buffer,
        num_sequences=update_buffer.num_experiences // optimizer.policy.sequence_length,
    )


# We need to test this separately from test_reward_signals.py to ensure no interactions
def test_ppo_optimizer_update_gail(gail_dummy_config, dummy_config):  # noqa: F811
    # Test evaluate
    tf.reset_default_graph()
    dummy_config["reward_signals"].update(gail_dummy_config)
    optimizer = _create_ppo_optimizer_ops_mock(
        dummy_config, use_rnn=False, use_discrete=False, use_visual=False
    )
    # Test update
    update_buffer = mb.simulate_rollout(BUFFER_INIT_SAMPLES, optimizer.policy.brain)
    # Mock out reward signal eval
    update_buffer["advantages"] = update_buffer["environment_rewards"]
    update_buffer["extrinsic_returns"] = update_buffer["environment_rewards"]
    update_buffer["extrinsic_value_estimates"] = update_buffer["environment_rewards"]
    update_buffer["gail_returns"] = update_buffer["environment_rewards"]
    update_buffer["gail_value_estimates"] = update_buffer["environment_rewards"]
    optimizer.update(
        update_buffer,
        num_sequences=update_buffer.num_experiences // optimizer.policy.sequence_length,
    )

    # Check if buffer size is too big
    update_buffer = mb.simulate_rollout(3000, optimizer.policy.brain)
    # Mock out reward signal eval
    update_buffer["advantages"] = update_buffer["environment_rewards"]
    update_buffer["extrinsic_returns"] = update_buffer["environment_rewards"]
    update_buffer["extrinsic_value_estimates"] = update_buffer["environment_rewards"]
    update_buffer["gail_returns"] = update_buffer["environment_rewards"]
    update_buffer["gail_value_estimates"] = update_buffer["environment_rewards"]
    optimizer.update(
        update_buffer,
        num_sequences=update_buffer.num_experiences // optimizer.policy.sequence_length,
    )


@pytest.mark.parametrize("discrete", [True, False], ids=["discrete", "continuous"])
@pytest.mark.parametrize("visual", [True, False], ids=["visual", "vector"])
@pytest.mark.parametrize("rnn", [True, False], ids=["rnn", "no_rnn"])
def test_ppo_get_value_estimates(dummy_config, rnn, visual, discrete):
    tf.reset_default_graph()

    optimizer = _create_ppo_optimizer_ops_mock(
        dummy_config, use_rnn=rnn, use_discrete=discrete, use_visual=visual
    )
    time_horizon = 15
    trajectory = _create_fake_trajectory(discrete, visual, time_horizon)
    run_out, final_value_out = optimizer.get_trajectory_value_estimates(
        trajectory.to_agentbuffer(), trajectory.next_obs, done=False
    )
    for key, val in run_out.items():
        assert type(key) is str
        assert len(val) == 15

    run_out, final_value_out = optimizer.get_trajectory_value_estimates(
        trajectory.to_agentbuffer(), trajectory.next_obs, done=True
    )
    for key, val in final_value_out.items():
        assert type(key) is str
        assert val == 0.0

    # Check if we ignore terminal states properly
    optimizer.reward_signals["extrinsic"].use_terminal_states = False
    run_out, final_value_out = optimizer.get_trajectory_value_estimates(
        trajectory.to_agentbuffer(), trajectory.next_obs, done=False
    )
    for key, val in final_value_out.items():
        assert type(key) is str
        assert val != 0.0


def test_rl_functions():
    rewards = np.array([0.0, 0.0, 0.0, 1.0], dtype=np.float32)
    gamma = 0.9
    returns = discount_rewards(rewards, gamma, 0.0)
    np.testing.assert_array_almost_equal(
        returns, np.array([0.729, 0.81, 0.9, 1.0], dtype=np.float32)
    )


@mock.patch("mlagents.trainers.ppo.trainer.NNPolicy")
@mock.patch("mlagents.trainers.ppo.trainer.PPOOptimizer")
def test_trainer_increment_step(ppo_optimizer, nn_policy, dummy_config):
    trainer_params = dummy_config
    mock_optimizer = mock.Mock()
    mock_optimizer.reward_signals = {}
    ppo_optimizer.return_value = mock_optimizer

    mock_policy = mock.Mock()
    mock_policy.get_current_step = mock.Mock(return_value=0)
    step_count = (
        5
    )  # 10 hacked because this function is no longer called through trainer

    mock_policy.increment_step = mock.Mock(return_value=step_count)
    nn_policy.return_value = mock_policy

    brain_params = BrainParameters(
        brain_name="test_brain",
        vector_observation_space_size=1,
        camera_resolutions=[],
        vector_action_space_size=[2],
        vector_action_descriptions=[],
        vector_action_space_type=0,
    )

    trainer = PPOTrainer(
        brain_params.brain_name, 0, trainer_params, True, False, 0, "0"
    )
    trainer.add_policy("testbehavior", brain_params)
    policy = trainer.get_policy("testbehavior")

    trainer._increment_step(5, "testbehavior")
    assert trainer.step == step_count
    policy.increment_step.assert_called_with(5)


@pytest.mark.parametrize("use_discrete", [True, False])
def test_trainer_update_policy(dummy_config, use_discrete):
    mock_brain = mb.setup_mock_brain(
        use_discrete,
        False,
        vector_action_space=VECTOR_ACTION_SPACE,
        vector_obs_space=VECTOR_OBS_SPACE,
        discrete_action_space=DISCRETE_ACTION_SPACE,
    )

    trainer_params = dummy_config
    trainer_params["use_recurrent"] = True

    # Test curiosity reward signal
    trainer_params["reward_signals"]["curiosity"] = {}
    trainer_params["reward_signals"]["curiosity"]["strength"] = 1.0
    trainer_params["reward_signals"]["curiosity"]["gamma"] = 0.99
    trainer_params["reward_signals"]["curiosity"]["encoding_size"] = 128

    trainer = PPOTrainer(mock_brain.brain_name, 0, trainer_params, True, False, 0, "0")
<<<<<<< HEAD
    trainer.add_policy(mock_brain.brain_name, mock_brain)
=======
    policy = trainer.create_policy(mock_brain.brain_name, mock_brain)
    trainer.add_policy(mock_brain.brain_name, policy)
>>>>>>> 450aff91
    # Test update with sequence length smaller than batch size
    buffer = mb.simulate_rollout(BUFFER_INIT_SAMPLES, mock_brain)
    # Mock out reward signal eval
    buffer["extrinsic_rewards"] = buffer["environment_rewards"]
    buffer["extrinsic_returns"] = buffer["environment_rewards"]
    buffer["extrinsic_value_estimates"] = buffer["environment_rewards"]
    buffer["curiosity_rewards"] = buffer["environment_rewards"]
    buffer["curiosity_returns"] = buffer["environment_rewards"]
    buffer["curiosity_value_estimates"] = buffer["environment_rewards"]
    buffer["advantages"] = buffer["environment_rewards"]

    trainer.update_buffer = buffer
    trainer._update_policy()


def test_process_trajectory(dummy_config):
    brain_params = BrainParameters(
        brain_name="test_brain",
        vector_observation_space_size=1,
        camera_resolutions=[],
        vector_action_space_size=[2],
        vector_action_descriptions=[],
        vector_action_space_type=0,
    )
    dummy_config["summary_path"] = "./summaries/test_trainer_summary"
    dummy_config["model_path"] = "./models/test_trainer_models/TestModel"
    trainer = PPOTrainer(brain_params, 0, dummy_config, True, False, 0, "0")
<<<<<<< HEAD
    trainer.add_policy(brain_params.brain_name, brain_params)
=======
    policy = trainer.create_policy(brain_params.brain_name, brain_params)
    trainer.add_policy(brain_params.brain_name, policy)
>>>>>>> 450aff91
    trajectory_queue = AgentManagerQueue("testbrain")
    trainer.subscribe_trajectory_queue(trajectory_queue)
    time_horizon = 15
    trajectory = make_fake_trajectory(
        length=time_horizon,
        max_step_complete=True,
        vec_obs_size=1,
        num_vis_obs=0,
        action_space=[2],
    )
    trajectory_queue.put(trajectory)
    trainer.advance()

    # Check that trainer put trajectory in update buffer
    assert trainer.update_buffer.num_experiences == 15

    # Check that GAE worked
    assert (
        "advantages" in trainer.update_buffer
        and "discounted_returns" in trainer.update_buffer
    )

    # Check that the stats are being collected as episode isn't complete
    for reward in trainer.collected_rewards.values():
        for agent in reward.values():
            assert agent > 0

    # Add a terminal trajectory
    trajectory = make_fake_trajectory(
        length=time_horizon + 1,
        max_step_complete=False,
        vec_obs_size=1,
        num_vis_obs=0,
        action_space=[2],
    )
    trajectory_queue.put(trajectory)
    trainer.advance()

    # Check that the stats are reset as episode is finished
    for reward in trainer.collected_rewards.values():
        for agent in reward.values():
            assert agent == 0
    assert trainer.stats_reporter.get_stats_summaries("Policy/Extrinsic Reward").num > 0


@mock.patch("mlagents.trainers.ppo.trainer.NNPolicy")
@mock.patch("mlagents.trainers.ppo.trainer.PPOOptimizer")
def test_add_get_policy(ppo_optimizer, nn_policy, dummy_config):
    brain_params = make_brain_parameters(
        discrete_action=False, visual_inputs=0, vec_obs_size=6
    )
    mock_optimizer = mock.Mock()
    mock_optimizer.reward_signals = {}
    ppo_optimizer.return_value = mock_optimizer

    mock_policy = mock.Mock()
    mock_policy.get_current_step = mock.Mock(return_value=2000)
    nn_policy.return_value = mock_policy
    dummy_config["summary_path"] = "./summaries/test_trainer_summary"
    dummy_config["model_path"] = "./models/test_trainer_models/TestModel"

    trainer = PPOTrainer(brain_params, 0, dummy_config, True, False, 0, "0")
    trainer.add_policy(brain_params.brain_name, brain_params)

    # Make sure the summary steps were loaded properly
    assert trainer.get_step == 2000
    assert trainer.next_summary_step > 2000


def test_bad_config(dummy_config):
    brain_params = make_brain_parameters(
        discrete_action=False, visual_inputs=0, vec_obs_size=6
    )
    # Test that we throw an error if we have sequence length greater than batch size
    dummy_config["sequence_length"] = 64
    dummy_config["batch_size"] = 32
    dummy_config["use_recurrent"] = True
    with pytest.raises(UnityTrainerException):
        _ = PPOTrainer(brain_params, 0, dummy_config, True, False, 0, "0")


if __name__ == "__main__":
    pytest.main()<|MERGE_RESOLUTION|>--- conflicted
+++ resolved
@@ -290,12 +290,8 @@
     trainer_params["reward_signals"]["curiosity"]["encoding_size"] = 128
 
     trainer = PPOTrainer(mock_brain.brain_name, 0, trainer_params, True, False, 0, "0")
-<<<<<<< HEAD
-    trainer.add_policy(mock_brain.brain_name, mock_brain)
-=======
     policy = trainer.create_policy(mock_brain.brain_name, mock_brain)
     trainer.add_policy(mock_brain.brain_name, policy)
->>>>>>> 450aff91
     # Test update with sequence length smaller than batch size
     buffer = mb.simulate_rollout(BUFFER_INIT_SAMPLES, mock_brain)
     # Mock out reward signal eval
@@ -323,12 +319,8 @@
     dummy_config["summary_path"] = "./summaries/test_trainer_summary"
     dummy_config["model_path"] = "./models/test_trainer_models/TestModel"
     trainer = PPOTrainer(brain_params, 0, dummy_config, True, False, 0, "0")
-<<<<<<< HEAD
-    trainer.add_policy(brain_params.brain_name, brain_params)
-=======
     policy = trainer.create_policy(brain_params.brain_name, brain_params)
     trainer.add_policy(brain_params.brain_name, policy)
->>>>>>> 450aff91
     trajectory_queue = AgentManagerQueue("testbrain")
     trainer.subscribe_trajectory_queue(trajectory_queue)
     time_horizon = 15
