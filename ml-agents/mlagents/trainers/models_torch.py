--- conflicted
+++ resolved
@@ -1,9 +1,5 @@
 from enum import Enum
-<<<<<<< HEAD
-from typing import Callable, NamedTuple, List
-=======
-from typing import Callable, NamedTuple, List, Optional
->>>>>>> b3ca0c98
+from typing import Callable, NamedTuple, List, Optional, Dict, Tuple
 
 import torch
 from torch import nn
@@ -109,7 +105,7 @@
             for idx, vec_input in enumerate(vec_inputs):
                 self.vector_normalizers[idx].update(vec_input)
 
-    def copy_normalization(self, other_network: "NetworkBody"):
+    def copy_normalization(self, other_network: "NetworkBody") -> None:
         if self.normalize:
             for n1, n2 in zip(
                 self.vector_normalizers, other_network.vector_normalizers
@@ -156,7 +152,7 @@
 
 
 class ContinuousQNetwork(NetworkBody):
-    def __init__(
+    def __init__(  # pylint: disable=W0231
         self,
         stream_names: List[str],
         vector_sizes: List[int],
@@ -176,7 +172,7 @@
         self.m_size = (
             network_settings.memory.memory_size
             if network_settings.memory is not None
-            else 0,
+            else 0
         )
 
         visual_encoder = ModelUtils.get_encoder_for_type(
@@ -208,14 +204,14 @@
             self.lstm = nn.LSTM(self.h_size, self.m_size // 2, 1)
         self.q_heads = ValueHeads(stream_names, network_settings.hidden_units)
 
-    def forward(
+    def forward(  # pylint: disable=W0221
         self,
-        vec_inputs,
-        vis_inputs,
-        memories=None,
-        sequence_length=1,
+        vec_inputs: List[torch.Tensor],
+        vis_inputs: List[torch.Tensor],
+        memories: torch.Tensor = None,
+        sequence_length: int = 1,
         actions: torch.Tensor = None,
-    ):
+    ) -> Tuple[Dict[str, torch.Tensor], torch.Tensor]:
         vec_embeds = []
         for idx, encoder in enumerate(self.vector_encoders):
             vec_input = vec_inputs[idx]
@@ -456,7 +452,7 @@
         self.running_variance = new_variance
         self.normalization_steps = total_new_steps
 
-    def copy_from(self, other_normalizer: "Normalizer"):
+    def copy_from(self, other_normalizer: "Normalizer") -> None:
         self.normalization_steps.data.copy_(other_normalizer.normalization_steps.data)
         self.running_mean.data.copy_(other_normalizer.running_mean.data)
         self.running_variance.copy_(other_normalizer.running_variance.data)
